/* tslint:disable:no-unused-expression */

import { expect } from 'chai';
import {
  GraphQLSchema,
  GraphQLNamedType,
  graphql,
  Kind,
  SelectionSetNode,
  print,
  parse,
} from 'graphql';
import { makeExecutableSchema } from '../makeExecutableSchema';
import { propertySchema, bookingSchema } from './testingSchemas';
import delegateToSchema from '../stitching/delegateToSchema';
import {
  transformSchema,
  RenameTypes,
  FilterTypes,
  WrapQuery,
  ExtractField,
<<<<<<< HEAD
  ReplaceFieldWithFragment,
=======
  FilterToSchema,
>>>>>>> 8f6eaf98
} from '../transforms';

describe('transforms', () => {
  describe('rename type', () => {
    let schema: GraphQLSchema;
    before(() => {
      const transforms = [
        new RenameTypes(
          (name: string) =>
            ({
              Property: 'House',
              Location: 'Spots',
              TestInterface: 'TestingInterface',
              DateTime: 'Datum',
              InputWithDefault: 'DefaultingInput',
              TestInterfaceKind: 'TestingInterfaceKinds',
              TestImpl1: 'TestImplementation1',
            }[name]),
        ),
      ];
      schema = transformSchema(propertySchema, transforms);
    });
    it('should work', async () => {
      const result = await graphql(
        schema,
        `
          query($input: DefaultingInput!) {
            interfaceTest(kind: ONE) {
              ... on TestingInterface {
                testString
              }
            }
            propertyById(id: "p1") {
              ... on House {
                id
              }
            }
            dateTimeTest
            defaultInputTest(input: $input)
          }
        `,
        {},
        {},
        {
          input: {
            test: 'bar',
          },
        },
      );

      expect(result).to.deep.equal({
        data: {
          dateTimeTest: '1987-09-25T12:00:00',
          defaultInputTest: 'bar',
          interfaceTest: {
            testString: 'test',
          },
          propertyById: {
            id: 'p1',
          },
        },
      });
    });
  });

  describe('namespace', () => {
    let schema: GraphQLSchema;
    before(() => {
      const transforms = [
        new RenameTypes((name: string) => `Property_${name}`),
      ];
      schema = transformSchema(propertySchema, transforms);
    });
    it('should work', async () => {
      const result = await graphql(
        schema,
        `
          query($input: Property_InputWithDefault!) {
            interfaceTest(kind: ONE) {
              ... on Property_TestInterface {
                testString
              }
            }
            properties(limit: 1) {
              __typename
              id
            }
            propertyById(id: "p1") {
              ... on Property_Property {
                id
              }
            }
            dateTimeTest
            defaultInputTest(input: $input)
          }
        `,
        {},
        {},
        {
          input: {
            test: 'bar',
          },
        },
      );

      expect(result).to.deep.equal({
        data: {
          dateTimeTest: '1987-09-25T12:00:00',
          defaultInputTest: 'bar',
          interfaceTest: {
            testString: 'test',
          },
          properties: [
            {
              __typename: 'Property_Property',
              id: 'p1',
            },
          ],
          propertyById: {
            id: 'p1',
          },
        },
      });
    });
  });

  describe('filter to schema', () => {
    let filter: FilterToSchema;
    before(() => {
      filter = new FilterToSchema(bookingSchema);
    });

    it('should remove empty selection sets on objects', async () => {
      const query = parse(`
      query customerQuery($id: ID!) {
        customerById(id: $id) {
          id
          name
          address {
            planet
          }
        }
      }
      `);
      const filteredQuery = filter.transformRequest({
        document: query,
        variables: {
          id: 'c1'
        }
      });

      const expected = parse(`
      query customerQuery($id: ID!) {
        customerById(id: $id) {
          id
          name
        }
      }
      `);
      expect(print(filteredQuery.document)).to.equal(print(expected));
    });

    it('should also remove variables when removing empty selection sets', async () => {
      const query = parse(`
      query customerQuery($id: ID!, $limit: Int) {
        customerById(id: $id) {
          id
          name
          bookings(limit: $limit) {
            paid
          }
        }
      }
      `);
      const filteredQuery = filter.transformRequest({
        document: query,
        variables: {
          id: 'c1',
          limit: 10
        }
      });

      const expected = parse(`
      query customerQuery($id: ID!) {
        customerById(id: $id) {
          id
          name
        }
      }
      `);
      expect(print(filteredQuery.document)).to.equal(print(expected));
    });

    it('should remove empty selection sets on wrapped objects (non-nullable/lists)', async () => {
      const query = parse(`
      query bookingQuery($id: ID!) {
        bookingById(id: $id) {
          id
          propertyId
          customer {
            favoriteFood
          }
        }
      }
      `);
      const filteredQuery = filter.transformRequest({
        document: query,
        variables: {
          id: 'b1'
        }
      });

      const expected = parse(`
      query bookingQuery($id: ID!) {
        bookingById(id: $id) {
          id
          propertyId
        }
      }
      `);
      expect(print(filteredQuery.document)).to.equal(print(expected));
    });
  });

  describe('filter type', () => {
    let schema: GraphQLSchema;
    before(() => {
      const typeNames = ['ID', 'String', 'DateTime', 'Query', 'Booking'];
      const transforms = [
        new FilterTypes(
          (type: GraphQLNamedType) => typeNames.indexOf(type.name) >= 0,
        ),
      ];
      schema = transformSchema(bookingSchema, transforms);
    });

    it('should work normally', async () => {
      const result = await graphql(
        schema,
        `
          query {
            bookingById(id: "b1") {
              id
              propertyId
              startTime
              endTime
            }
          }
        `,
      );

      expect(result).to.deep.equal({
        data: {
          bookingById: {
            endTime: '2016-06-03',
            id: 'b1',
            propertyId: 'p1',
            startTime: '2016-05-04',
          },
        },
      });
    });

    it('should error on removed types', async () => {
      const result = await graphql(
        schema,
        `
          query {
            bookingById(id: "b1") {
              id
              propertyId
              startTime
              endTime
              customer {
                id
              }
            }
          }
        `,
      );
      expect(result).to.deep.equal({
        errors: [
          {
            locations: [
              {
                column: 15,
                line: 8,
              },
            ],
            message: 'Cannot query field "customer" on type "Booking".',
            path: undefined,
          },
        ],
      });
    });
  });

  describe('tree operations', () => {
    let data: any;
    let subSchema: GraphQLSchema;
    let schema: GraphQLSchema;
    before(() => {
      data = {
        u1: {
          id: 'u1',
          username: 'alice',
          address: {
            streetAddress: 'Windy Shore 21 A 7',
            zip: '12345',
          },
        },
        u2: {
          id: 'u2',
          username: 'bob',
          address: {
            streetAddress: 'Snowy Mountain 5 B 77',
            zip: '54321',
          },
        },
      };
      subSchema = makeExecutableSchema({
        typeDefs: `
        type User {
          id: ID!
          username: String
          address: Address
        }

        type Address {
          streetAddress: String
          zip: String
        }

        input UserInput {
          id: ID!
          username: String
        }

        input AddressInput {
          id: ID!
          streetAddress: String
          zip: String
        }

        type Query {
          userById(id: ID!): User
        }

        type Mutation {
          setUser(input: UserInput!): User
          setAddress(input: AddressInput!): Address
        }
      `,
        resolvers: {
          Query: {
            userById(parent, { id }) {
              return data[id];
            },
          },
          Mutation: {
            setUser(parent, { input }) {
              if (data[input.id]) {
                return {
                  ...data[input.id],
                  ...input,
                };
              }
            },
            setAddress(parent, { input }) {
              if (data[input.id]) {
                return {
                  ...data[input.id].address,
                  ...input,
                };
              }
            },
          },
        },
      });
      schema = makeExecutableSchema({
        typeDefs: `
        type User {
          id: ID!
          username: String
          address: Address
        }

        type Address {
          streetAddress: String
          zip: String
        }

        input UserInput {
          id: ID!
          username: String
          streetAddress: String
          zip: String
        }

        type Query {
          addressByUser(id: ID!): Address
        }

        type Mutation {
          setUserAndAddress(input: UserInput!): User
        }
      `,
        resolvers: {
          Query: {
            addressByUser(parent, { id }, context, info) {
              return delegateToSchema({
                schema: subSchema,
                operation: 'query',
                fieldName: 'userById',
                args: { id },
                context,
                info,
                transforms: [
                  // Wrap document takes a subtree as an AST node
                  new WrapQuery(
                    // path at which to apply wrapping and extracting
                    ['userById'],
                    (subtree: SelectionSetNode) => ({
                      // we create a wrapping AST Field
                      kind: Kind.FIELD,
                      name: {
                        kind: Kind.NAME,
                        // that field is `address`
                        value: 'address',
                      },
                      // Inside the field selection
                      selectionSet: subtree,
                    }),
                    // how to process the data result at path
                    result => result && result.address,
                  ),
                ],
              });
            },
          },
          Mutation: {
            async setUserAndAddress(parent, { input }, context, info) {
              const addressResult = await delegateToSchema({
                schema: subSchema,
                operation: 'mutation',
                fieldName: 'setAddress',
                args: {
                  input: {
                    id: input.id,
                    streetAddress: input.streetAddress,
                    zip: input.zip,
                  },
                },
                context,
                info,
                transforms: [
                  // ExtractField takes a path from which to extract the query
                  // for delegation and path to which to move it
                  new ExtractField({
                    from: ['setAddress', 'address'],
                    to: ['setAddress'],
                  }),
                ],
              });
              const userResult = await delegateToSchema({
                schema: subSchema,
                operation: 'mutation',
                fieldName: 'setUser',
                args: {
                  input: {
                    id: input.id,
                    username: input.username,
                  },
                },
                context,
                info,
              });
              return {
                ...userResult,
                address: addressResult,
              };
            },
          },
        },
      });
    });

    it('wrapping delegation', async () => {
      const result = await graphql(
        schema,
        `
          query {
            addressByUser(id: "u1") {
              streetAddress
              zip
            }
          }
        `,
      );

      expect(result).to.deep.equal({
        data: {
          addressByUser: {
            streetAddress: 'Windy Shore 21 A 7',
            zip: '12345',
          },
        },
      });
    });

    it('extracting delegation', async () => {
      const result = await graphql(
        schema,
        `
          mutation($input: UserInput!) {
            setUserAndAddress(input: $input) {
              username
              address {
                zip
                streetAddress
              }
            }
          }

          # fragment UserFragment on User {
          #   address {
          #     zip
          #     ...AddressFragment
          #   }
          # }
          #
          # fragment AddressFragment on Address {
          #   streetAddress
          # }
        `,
        {},
        {},
        {
          input: {
            id: 'u2',
            username: 'new-username',
            streetAddress: 'New Address 555',
            zip: '22222',
          },
        },
      );
      expect(result).to.deep.equal({
        data: {
          setUserAndAddress: {
            username: 'new-username',
            address: {
              streetAddress: 'New Address 555',
              zip: '22222',
            },
          },
        },
      });
    });
  });
<<<<<<< HEAD

  describe('replaces field with fragments', () => {
    let data: any;
    let schema: GraphQLSchema;
    let subSchema: GraphQLSchema;
    before(() => {
      data = {
        u1: {
          id: 'u1',
          name: 'joh',
          surname: 'gats',
        },
      };

      subSchema = makeExecutableSchema({
        typeDefs: `
          type User {
            id: ID!
            name: String!
            surname: String!
          }

          type Query {
            userById(id: ID!): User
          }
        `,
=======
  describe('WrapQuery', () => {
    let data: any;
    let subSchema: GraphQLSchema;
    let schema: GraphQLSchema;
    before(() => {
      data = {
        u1: {
          id: 'user1',
          addressStreetAddress: 'Windy Shore 21 A 7',
          addressZip: '12345'
        }
      };
      subSchema = makeExecutableSchema({
        typeDefs: `
        type User {
          id: ID!
          addressStreetAddress: String
          addressZip: String
        }

        type Query {
          userById(id: ID!): User
        }
      `,
>>>>>>> 8f6eaf98
        resolvers: {
          Query: {
            userById(parent, { id }) {
              return data[id];
            },
<<<<<<< HEAD
          },
        },
      });

      schema = makeExecutableSchema({
        typeDefs: `
          type User {
            id: ID!
            name: String!
            surname: String!
            fullname: String!
          }

          type Query {
            userById(id: ID!): User
          }
        `,
        resolvers: {
          Query: {
            userById(parent, { id }, context, info) {
=======
          }
        },
      });
      schema = makeExecutableSchema({
        typeDefs: `
        type User {
          id: ID!
          address: Address
        }

        type Address {
          streetAddress: String
          zip: String
        }

        type Query {
          addressByUser(id: ID!): Address
        }
      `,
        resolvers: {
          Query: {
            addressByUser(parent, { id }, context, info) {
>>>>>>> 8f6eaf98
              return delegateToSchema({
                schema: subSchema,
                operation: 'query',
                fieldName: 'userById',
                args: { id },
                context,
                info,
                transforms: [
<<<<<<< HEAD
                  new ReplaceFieldWithFragment(subSchema, [
                    {
                      field: `fullname`,
                      fragment: `fragment UserName on User { name }`,
                    },
                    {
                      field: `fullname`,
                      fragment: `fragment UserSurname on User { surname }`,
                    },
                  ]),
                ],
              });
            },
          },
          User: {
            fullname(parent, args, context, info) {
              return `${parent.name} ${parent.surname}`;
            },
          },
        },
      });
    });
    it('should work', async () => {
=======
                  // Wrap document takes a subtree as an AST node
                  new WrapQuery(
                    // path at which to apply wrapping and extracting
                    ['userById'],
                    (subtree: SelectionSetNode) => {
                      const newSelectionSet = {
                        kind: Kind.SELECTION_SET,
                        selections: subtree.selections.map(selection => {
                          // just append fragments, not interesting for this
                          // test
                          if (selection.kind === Kind.INLINE_FRAGMENT ||
                            selection.kind === Kind.FRAGMENT_SPREAD) {
                            return selection;
                          }
                          // prepend `address` to name and camelCase
                          const oldFieldName = selection.name.value;
                          return {
                            kind: Kind.FIELD,
                            name: {
                              kind: Kind.NAME,
                              value: 'address' +
                                oldFieldName.charAt(0).toUpperCase() +
                                oldFieldName.slice(1)
                            }
                          };
                        })
                      };
                      return newSelectionSet;
                    },
                    // how to process the data result at path
                    result => ({
                      streetAddress: result.addressStreetAddress,
                      zip: result.addressZip
                    })
                  ),
                ],
              });
            },
          },
        },
      });
    });

    it('wrapping delegation, returning selectionSet', async () => {
>>>>>>> 8f6eaf98
      const result = await graphql(
        schema,
        `
          query {
<<<<<<< HEAD
            userById(id: "u1") {
              id
              fullname
=======
            addressByUser(id: "u1") {
              streetAddress
              zip
>>>>>>> 8f6eaf98
            }
          }
        `,
      );

      expect(result).to.deep.equal({
        data: {
<<<<<<< HEAD
          userById: {
            id: 'u1',
            fullname: 'joh gats',
=======
          addressByUser: {
            streetAddress: 'Windy Shore 21 A 7',
            zip: '12345',
>>>>>>> 8f6eaf98
          },
        },
      });
    });
  });
});<|MERGE_RESOLUTION|>--- conflicted
+++ resolved
@@ -19,11 +19,8 @@
   FilterTypes,
   WrapQuery,
   ExtractField,
-<<<<<<< HEAD
   ReplaceFieldWithFragment,
-=======
   FilterToSchema,
->>>>>>> 8f6eaf98
 } from '../transforms';
 
 describe('transforms', () => {
@@ -583,34 +580,6 @@
       });
     });
   });
-<<<<<<< HEAD
-
-  describe('replaces field with fragments', () => {
-    let data: any;
-    let schema: GraphQLSchema;
-    let subSchema: GraphQLSchema;
-    before(() => {
-      data = {
-        u1: {
-          id: 'u1',
-          name: 'joh',
-          surname: 'gats',
-        },
-      };
-
-      subSchema = makeExecutableSchema({
-        typeDefs: `
-          type User {
-            id: ID!
-            name: String!
-            surname: String!
-          }
-
-          type Query {
-            userById(id: ID!): User
-          }
-        `,
-=======
   describe('WrapQuery', () => {
     let data: any;
     let subSchema: GraphQLSchema;
@@ -635,34 +604,11 @@
           userById(id: ID!): User
         }
       `,
->>>>>>> 8f6eaf98
         resolvers: {
           Query: {
             userById(parent, { id }) {
               return data[id];
             },
-<<<<<<< HEAD
-          },
-        },
-      });
-
-      schema = makeExecutableSchema({
-        typeDefs: `
-          type User {
-            id: ID!
-            name: String!
-            surname: String!
-            fullname: String!
-          }
-
-          type Query {
-            userById(id: ID!): User
-          }
-        `,
-        resolvers: {
-          Query: {
-            userById(parent, { id }, context, info) {
-=======
           }
         },
       });
@@ -685,7 +631,6 @@
         resolvers: {
           Query: {
             addressByUser(parent, { id }, context, info) {
->>>>>>> 8f6eaf98
               return delegateToSchema({
                 schema: subSchema,
                 operation: 'query',
@@ -694,31 +639,6 @@
                 context,
                 info,
                 transforms: [
-<<<<<<< HEAD
-                  new ReplaceFieldWithFragment(subSchema, [
-                    {
-                      field: `fullname`,
-                      fragment: `fragment UserName on User { name }`,
-                    },
-                    {
-                      field: `fullname`,
-                      fragment: `fragment UserSurname on User { surname }`,
-                    },
-                  ]),
-                ],
-              });
-            },
-          },
-          User: {
-            fullname(parent, args, context, info) {
-              return `${parent.name} ${parent.surname}`;
-            },
-          },
-        },
-      });
-    });
-    it('should work', async () => {
-=======
                   // Wrap document takes a subtree as an AST node
                   new WrapQuery(
                     // path at which to apply wrapping and extracting
@@ -763,20 +683,118 @@
     });
 
     it('wrapping delegation, returning selectionSet', async () => {
->>>>>>> 8f6eaf98
       const result = await graphql(
         schema,
         `
           query {
-<<<<<<< HEAD
+            addressByUser(id: "u1") {
+              streetAddress
+              zip
+            }
+          }
+        `,
+      );
+
+      expect(result).to.deep.equal({
+        data: {
+          addressByUser: {
+            streetAddress: 'Windy Shore 21 A 7',
+            zip: '12345',
+          },
+        },
+      });
+    });
+  });
+
+
+  describe('replaces field with fragments', () => {
+    let data: any;
+    let schema: GraphQLSchema;
+    let subSchema: GraphQLSchema;
+    before(() => {
+      data = {
+        u1: {
+          id: 'u1',
+          name: 'joh',
+          surname: 'gats',
+        },
+      };
+
+      subSchema = makeExecutableSchema({
+        typeDefs: `
+          type User {
+            id: ID!
+            name: String!
+            surname: String!
+          }
+
+          type Query {
+            userById(id: ID!): User
+          }
+        `,
+        resolvers: {
+          Query: {
+            userById(parent, { id }) {
+              return data[id];
+            },
+          },
+        },
+      });
+
+      schema = makeExecutableSchema({
+        typeDefs: `
+          type User {
+            id: ID!
+            name: String!
+            surname: String!
+            fullname: String!
+          }
+
+          type Query {
+            userById(id: ID!): User
+          }
+        `,
+        resolvers: {
+          Query: {
+            userById(parent, { id }, context, info) {
+              return delegateToSchema({
+                schema: subSchema,
+                operation: 'query',
+                fieldName: 'userById',
+                args: { id },
+                context,
+                info,
+                transforms: [
+                  new ReplaceFieldWithFragment(subSchema, [
+                    {
+                      field: `fullname`,
+                      fragment: `fragment UserName on User { name }`,
+                    },
+                    {
+                      field: `fullname`,
+                      fragment: `fragment UserSurname on User { surname }`,
+                    },
+                  ]),
+                ],
+              });
+            },
+          },
+          User: {
+            fullname(parent, args, context, info) {
+              return `${parent.name} ${parent.surname}`;
+            },
+          },
+        },
+      });
+    });
+    it('should work', async () => {
+      const result = await graphql(
+        schema,
+        `
+          query {
             userById(id: "u1") {
               id
               fullname
-=======
-            addressByUser(id: "u1") {
-              streetAddress
-              zip
->>>>>>> 8f6eaf98
             }
           }
         `,
@@ -784,15 +802,9 @@
 
       expect(result).to.deep.equal({
         data: {
-<<<<<<< HEAD
           userById: {
             id: 'u1',
             fullname: 'joh gats',
-=======
-          addressByUser: {
-            streetAddress: 'Windy Shore 21 A 7',
-            zip: '12345',
->>>>>>> 8f6eaf98
           },
         },
       });
